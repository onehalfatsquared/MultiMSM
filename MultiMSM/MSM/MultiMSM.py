import sys
import os
import fnmatch

import pickle

import numpy as np
import scipy
from scipy import sparse

from collections import defaultdict, Counter

import time

from .MSM import MSM

#append parent directory to import util
from inspect import getsourcefile

current_path = os.path.abspath(getsourcefile(lambda:0))
current_dir = os.path.dirname(current_path)
parent_dir = current_dir[:current_dir.rfind(os.path.sep)]
sys.path.insert(0, parent_dir)

from ..util.discretization import Discretization
from ..util.state import MacrostateMap
from ..util.state import Monomer
from ..util.state import State

sys.path.pop(0)


class MultiMSMBuilder:
    '''
    This class is responsible for actually constructing and returning the MultiMSM. 
    It takes in the discretization, macrostate mapping, and the location of the 
    .cl file trajectories to fill a Collection object. 

    Can also cache the observation counts as a function of the monomer fraction to
    allow for quick reconstruction of the MultiMSM with a different discretization. 
    The number of files to include can also be set to study convergence with regard to 
    number of samples. Files are sorted by file name and will simply leave off the 
    trailing N-num_files files.  
    '''

    def __init__(self, discretization, macrostate_map, traj_folder, lag = 1,
                 params = {}, cache = True, clear_cache = False, num_files = None,
                 verbose = False):
        
        #store any optional input parameters
        self.__clear_cache = clear_cache
        self.__cache       = cache
        self.__num_files   = num_files
        self.__verbose     = verbose
        self.__params      = params
        self.__lag         = lag

        #make an empty collection to form the MultiMSM, store the discretization and map
        self.C = Collection(discretization, macrostate_map, parameters=params, lag=lag)
        self.__discretization = discretization
        self.__macrostate_map = macrostate_map

        #gather the relevant cl files to construct the MultiMSM, all of them
        self.__gather_files(traj_folder)

        #prepare a dict to store num_files for each run type
        self.__prepare_num_files(num_files)

        #clear cache if requested
        if (cache and clear_cache):
            self.C.clear_cache()

        return 
    
    def make(self):
        #process all the files to construct the MultiMSM and return it

        if not self.C.is_finalized():
            self.__process_files(self.__cache, self.__verbose)

        return self.C
    
    def remake(self, new_discretization, new_lag = None):
        #remake the MultiMSM using a new discretization and potentially new lag

        self.__discretization = new_discretization
        if new_lag is not None:
            self.__lag = new_lag

        self.C = Collection(self.__discretization, self.__macrostate_map, 
                            parameters=self.__params, lag=self.__lag)
        
        self.__process_files(self.__cache, self.__verbose)

        return self.C


    def __gather_files(self, traj_folder):
        #walk through subdirectories of the given folder to find all .cl files

        #check that the supplied traj folder exists
        if (not os.path.exists(traj_folder)):
            raise("Specified folder could not be found")

        #init storage for file paths of different run types
        self.__base_paths  = []
        self.__short_paths = []
        self.__dis_paths   = []
        self.__cont_paths  = []

        #get all the base paths
        self.__base_paths = self.__walk_directory(traj_folder)

        #check for existence of short and diss folders and gather from them
        if (os.path.exists(traj_folder+"short/")):
            self.__short_paths = self.__walk_directory(traj_folder+"short/")

        if (os.path.exists(traj_folder+"dis/")):
            self.__dis_paths = self.__walk_directory(traj_folder+"dis/")

        if (os.path.exists(traj_folder+"continue/")):
            self.__cont_paths = self.__walk_directory(traj_folder+"continue/")

        self.__path_map = {"base":self.__base_paths, "short":self.__short_paths,
                           "dis": self.__dis_paths, "cont":self.__cont_paths}
        
        return

    def __walk_directory(self, dir_path):
        #walk through each subdirectory of the given path and accumulate .cl files

        #init list for storing paths
        file_paths = []

        #get all the valid 1 level deep subdirectories and loop over them
        subdirs = [x for x in os.listdir(dir_path) if os.path.isdir(dir_path+x)]
        for subdir in subdirs:

            #check files in the subdirectory for the .cl extension, add those
            for file in os.listdir(dir_path+subdir):
                
                if file.endswith('.cl'):
                    file_paths.append(os.path.join(dir_path+subdir, file))


        #sort the list of filenames and return them
        file_paths.sort()

        return file_paths


    def __prepare_num_files(self, num_files):
        #tell the constructor how many of each type of file to use
        #accepts None, an integer (# base paths), or a dict

        self.__file_counter = defaultdict(int)

        #case 1 - None -> use all files
        if num_files is None:

            for path_type in self.__path_map.keys():
                self.__file_counter[path_type] = len(self.__path_map[path_type])

            return

        #case 2 - int -> use specified number of base files, none of the others
        if isinstance(num_files, int):

            for path_type in self.__path_map.keys():
                self.__file_counter[path_type] = 0

            self.__file_counter['base']  = min(len(self.__base_paths), num_files)

            return

        #case 3 - dict -> copy values, ensuring they are valid
        if isinstance(num_files, dict):

            #init all types to 0
            for path_type in self.__path_map.keys():
                self.__file_counter[path_type] = 0

            #add the user specified counts for each path type
            for k,v in num_files.items():
                self.__file_counter[k] = min(v, len(self.__path_map[k]))

            #check if they supplied an unsupported path type
            if len(self.__file_counter.keys()) > len(self.__path_map.keys()):
                err_msg = "The supplied file count dict has invalid keys. "
                err_msg+= "It only supports 'base', 'short', 'dis', and 'cont'."
                raise RuntimeError(err_msg)

            return

        #if we reach here, an invalid data type was passed for num_files
        err_msg = "Type {} for num_files is not supported. Please supply None, "
        err_msg+= "an int, or a dict with supported keys. "
        raise TypeError(err_msg)

        return
    
    def __process_files(self, cache, verbose):
        #loop over given files, adding counts to the collection. 

        if verbose:
            print("\nProcessing files for MSM construction...",end=' ')

        a = time.time()

        #do processing of each type of file
        for path_type in self.__path_map.keys():

            #get the paths to the trajectories of each type and the number to use
            paths     = self.__path_map[path_type]
            num_paths = self.__file_counter[path_type]

            self.__do_processing(paths, num_paths, cache)

        b = time.time()
            
        #finalize the counting and return
        self.C.finalize_counts()

        #print optional message detailing number of files used per type
        if verbose:
            num_paths = sum(self.__file_counter.values())
            print("Processing complete.")
            print("Base trajectories processed: {}".format(self.__file_counter['base']))
            print("Short trajectories processed: {}".format(self.__file_counter['short']))
            print("Disassembly trajectories processed: {}".format(self.__file_counter['dis']))
            print("Continued trajectories processed: {}".format(self.__file_counter['cont']))
            print("Processing took {}s. Average {}s per file\n".format(b-a, (b-a)/num_paths))
        
        return

    def __do_processing(self, paths, counts, cache):
        #actually do the file processing

        #loop over requested number of files
        for next_file in paths[0:counts]:

            #add all transitions from current file, cache if requested
            self.C.process_cluster_file(next_file, cache=cache)

        return




class Collection:
    '''
    The Collection class represents a MultiMSM, a collection of MSMs at different 
    values of the monomer fraction of a system. 

    Takes in a discretization of the interval [0,1] that represents all possible 
    monomer fractions, and a mapping from a State object to an integer index. 

    Contains methods for processing .cl files, which will add all observed transitions
    between the discrete states to the appropriate MSMs, depending on the value of the 
    monomer fraction for which the transition occurred. 

    The counts must be finalized in order to get a probability transition matrix
    representation of each MSM. Required for passing to KE solvers. 
    
    '''

    def __init__(self, discretization, macrostate_map, parameters = {}, lag = 1,
                 verbose = False):

        #store the discretization and get number of discretized elements
        if not isinstance(discretization, Discretization):
            raise TypeError("Please provide a Discretization instance to Collection input 0")
        self.__discretization = discretization
        self.__num_elements   = discretization.get_num_intervals()

        #store the macrostate mapping and the total number of states
        if not isinstance(macrostate_map, MacrostateMap):
            raise TypeError("Please provide a MacrostateMap instance to Collection input 1")
        self.__macrostate_map = macrostate_map
        self.__num_states     = macrostate_map.get_num_states()

        #get the state and index for the Monomer (from the singleton class)
        self.__monomer_state  = Monomer().get_state()
        self.__monomer_index  = Monomer().get_index()

        #store the parameters for this MSM - key-value pairs in dict
        self.__parameters     = parameters
        self.__lag            = lag

        self.__verbose        = verbose

        #create dict to associate each element to an MSM. init with empty MSMs
        self.__MSM_map        = dict()
        for i in range(self.__num_elements):

            self.__MSM_map[i+1] = MSM(self.__num_states, lag=lag)

        #store number of observations of each monomer fraction
        self.__frac_freqs  = Counter()

        #flag to mark when counts are done being added and have been normalized
        self.__counts_finalized = False

        #init count caching variables
        self.__count_cache = defaultdict(defaultdict(int).copy)
        self.__freq_cache  = defaultdict(int)
        self.__clear_cache_flag = False

        return
    
    def clear_cache(self):
        '''
        Calling this method will set a flag to avoid the check for inconsistent maps. 
        The next time files are processed, a new cache will be built and saved.
        '''

        self.__clear_cache_flag = True
        return

    def __reset_cache(self):

        self.__count_cache = defaultdict(defaultdict(int).copy)
        self.__freq_cache  = defaultdict(int)
        return

    def __load_from_cache(self, cluster_file):
        '''
        check if the cache file exists for this file, and if so, load the
        cache and add the counts from it. 

        returns the success status of loading from cache.
        '''

        #check for cache file existence
        cache_file = cluster_file.split(".cl")[0] + ".cache"
        if os.path.isfile(cache_file):

            #unpickle it and set the cache for self
            with open(cache_file,'rb') as infile:
                save_data = pickle.load(infile)
                self.__count_cache = save_data[0]
                self.__freq_cache  = save_data[1]
                old_states         = save_data[2]

                #check that the maps are consistent via number of states
                if (old_states != self.__num_states):
                    err_msg = "MacrostateMaps must be consistent when loading from cache. "
                    err_msg+= "Call clear_cache() before processing to use new map. "
                    raise RuntimeError(err_msg)
                
            #add the counts from the cache to proper count matrices
            self.__set_from_cache()
            return True

        return False

    def __save_cache(self, cluster_file):
        '''
        Save the cache via pickle. Include number of states in the macrostate map
        for easy comparison across runs
        '''

        #set cache file name and check for overwrites
        cache_file = cluster_file.split(".cl")[0] + ".cache"
        if os.path.isfile(cache_file) and not self.__clear_cache_flag:
            err_msg = "Saving this cache would overwrite an old one. This should not be possible. \
                       Delete the old file if this is desired."
            raise RuntimeError(err_msg)

        #save the cache as well as the number of states
        with open(cache_file,'wb') as outfile:
            pickle.dump((self.__count_cache, self.__freq_cache, self.__num_states), outfile)
            print("Count cache saved to {}".format(cache_file))

        return


    def process_cluster_file(self, cluster_file, cache = False):
        '''
        Extract each transition from the given cluster file and add each count
        to the count matrix. 

        If cache is True, then the events will also be saved in self.__count_cache. 
        It is a dict that holds tuples of form (start_index,end_index), and associates
        a distribution of counts over each monomer fraction
        '''

        #try to load the cache file before constructing from scratch
        if (cache):

            #try load and return if succesful
            if not self.__clear_cache_flag:
                cache_status = self.__load_from_cache(cluster_file)
                if (cache_status):
                    return

            #if failed, clear the cache, store a new one
            self.__reset_cache()

        #Process the cluster from scratch
        self.__process_transitions(cluster_file, cache=cache)

        #save the cached results if requested
        if (cache):
            self.__save_cache(cluster_file)

        return

    def __process_transitions(self, cluster_file, cache = False):
        '''
        Unpickle the cluster file and add up the counts
        '''

        #open the pickled file
        with open(cluster_file, 'rb') as f:
            sim_results = pickle.load(f)

        #extract the info from the pickle
        cluster_info = sim_results.cluster_info
        mon_fracs    = sim_results.monomer_frac
        mon_ids      = sim_results.monomer_ids

        #count all of the transitions that occur and add to collection
        self.__add_cluster_transitions(cluster_info, cache=cache)
        self.__add_monomer_monomer_transitions(mon_fracs, mon_ids, cache=cache)

        return


    def __add_transition(self, start_state, end_state, monomer_fraction, cache = False):
        #pick the correct MSM to update based on monomer frac, add a count

        #get the dictionary index of the MSM corresponding to this mon_frac
        msm_index = self.get_msm_index(monomer_fraction)

        #convert states to indices
        start_index = self.__macrostate_map.state_to_index(start_state)
        end_index   = self.__macrostate_map.state_to_index(end_state)

        #TODO - either test the efficiency of this, or make it so that states always in map
        if start_index is None or end_index is None:
            return
        

        #add a count to the appropriate MSM
        self.__add_count(start_index, end_index, msm_index)
        if (cache):
            self.__count_cache[(start_index,end_index)][int(monomer_fraction*100)] += 1

        return

    def __add_cluster_transitions(self, cluster_info, cache = False):
        '''
        loop over all transitions in cluster info and add them to the correct MSM in 
        collection. 
        '''

        lag = self.get_lag()

        #loop over each trajectory in cluster info
        for traj_num in range(len(cluster_info)):

            traj = cluster_info[traj_num]

            #get the length of the trajectory
            L = len(traj.get_data())

            #loop over all entries in the path, get transition for i+lag
            for start in range(L-lag+1):

                #get list of all transitions within the lag interval, and the monomer fraction at that time
                transitions = traj.get_transitions(start, lag)
                mon_frac    = traj.get_data()[start]['monomer_fraction']

                #add them one by one to the dict
                for transition in transitions:
                    state1   = transition[0]
                    state2   = transition[1]
                    self.__add_transition(state1, state2, mon_frac, cache=cache)

        return 

    def __add_monomer_monomer_transitions(self, mon_fracs, mon_ids, cache = False):
        '''
        Loop over each [frame, frame+lag] of the simulation to determine how many 
        monomer -> monomer transitions there are, and at what monomer fraction
        '''

        #init dict to store number of counts in each discretization window
        MMcounts = defaultdict(int)
        lag      = self.get_lag()

        #loop over all lags in the trajectory
        L = len(mon_ids)
        for i in range(L-lag):

            #get the monomer fraction at this frame, and the corresponding discretization index
            mon_frac  = mon_fracs[i]
            msm_index = self.get_msm_index(mon_frac) 

            #get the set of monomer ids at each frame
            set1 = mon_ids[i]
            set2 = mon_ids[i+lag]

            #update the count with the number of monomers that persisted
            num_persisted = len(set1.intersection(set2))
            MMcounts[msm_index] += num_persisted
            if (cache):
                self.__count_cache[(self.__monomer_index, self.__monomer_index)][int(mon_frac*100)] += num_persisted
                self.__freq_cache[int(mon_frac*100)] += 1

            #update number of times each monomer frac is seen
            self.__frac_freqs[int(mon_frac*100)] += 1

        #update the MSMs in the collection with the finalized counts
        self.__update_monomer_monomer_counts(MMcounts)
        return

    def __add_count(self, start_index, end_index, msm_index, counts = 1):

        self.__MSM_map[msm_index].add_count(start_index, end_index, counts = counts)
        return

    def __update_monomer_monomer_counts(self, MMcounts):
        #update the (monomer,monomer) entry of count matrix in each MSM according to value in MMcount

        #get the monomer state index (should be 0)
        monomer_index = self.__monomer_index

        #loop over each key (msm index) and append number of mon -> mon counts
        for key in MMcounts:
        
            #check if the key is a non-allowed index (i.e. mon frac of exactly 0 or 1)
            if (key == 0):
                msm_key = 1 #map this entry to the first interval
            elif (key == (self.__num_elements+1)):
               msm_key = key-1 #map entry to the last interval
            else:
                msm_key = key
            
            #extract and add the counts
            num_counts = MMcounts[key]
            self.__add_count(monomer_index, monomer_index, msm_key, counts = num_counts)

        return

    def __set_from_cache(self):
        '''
        Use the transition data stored in the cache to add to the count matrix. 
        Also update the frac frequencies counter. 
        '''

        #outermost dict has keys (start_index,end_index) and values are dicts
        for transition in self.__count_cache:

            #extract the indices and the inner dict
            state1 = transition[0]
            state2 = transition[1]
            data = self.__count_cache[transition]

            #innermost dict has keys (100*mon_frac) and values are counts
            for frac in data:

                #get counts, compute an index from frac, add the counts
                counts = data[frac]
                msm_index = self.get_msm_index(self.__fix_zero_one(frac/100))
                self.__add_count(state1, state2, msm_index, counts = counts)

        #update the fracs with cached frequencies
        self.__frac_freqs.update(self.__freq_cache)

        return

    def finalize_counts(self):
        #call finalize counts on each MSM. Constructs a transition matrix from the counts added so far

        for i in range(self.__num_elements):

            self.__MSM_map[i+1].finalize_counts(self.__macrostate_map)

        #set a flag that there are now transition matrices that can be used
        self.__counts_finalized = True

        return
    
    def is_finalized(self):

        return self.__counts_finalized
    
    def get_frac_freqs(self):

        return self.__frac_freqs

    def get_lag(self):

        return self.__lag
    
    def get_num_states(self):

        return self.__num_states

    def get_discretization(self):

        return self.__discretization

    def get_map(self):

        return self.__macrostate_map

    def get_msm_index(self, monomer_fraction):

        return self.__discretization.determine_interval(monomer_fraction)

    def get_msm(self, msm_index):

        return self.__MSM_map[msm_index]

    def get_transition_matrix(self, msm_index):

        return self.get_msm(msm_index).get_transition_matrix()

    def get_count_matrix(self, msm_index):

        return self.get_msm(msm_index).get_count_matrix()

    def print_all_transition_matrices(self):

        for i in range(self.__num_elements):

            m = self.__MSM_map[i+1]
            print("For m_frac in {}".format(self.__discretization.interval_index_to_bounds(i+1)))
            print(m.get_transition_matrix())

    def print_all_count_matrices(self):

        for i in range(self.__num_elements):

            m = self.__MSM_map[i+1]
            print("For m_frac in {}".format(self.__discretization.interval_index_to_bounds(i+1)))
            print(m.get_count_matrix())



    def solve_BKE(self, fN, T):
        '''
        Solve the Backward Kolmogorov Equation for the probability of states as a function
        of time. 
        fN is the indicator (column) vector for a target set at final time (nparray), 
        T is the final time (int # of lag times)

        In solving this equation, the transition matrix that will be used each step depends on the 
        monomer fraction. The time sequence is stored in the call to solve_FKE and accessed here. 
        '''

        #first check that the forward equation has been solved. throw error if not
        if self.__msm_indices is None:
            err_msg  = "The sequence of transition matrices has not been computed."
            err_msg += " Please call solve_FKE() before calling solve_BKE()"
            raise RuntimeError(err_msg)

        #check if the fN distribution is an nparray with the correct dimensions
        if type(fN) is not np.ndarray:
            fN = np.array(fN, dtype=float)

        if len(fN) != self.__num_states:
            err_msg =  "The length of the supplied initial distribution ({})".format(len(fN))
            err_msg += " does not match the number of states ({})".format(self.__num_states)
            raise ValueError(err_msg)

        #init storage for the solution
        f      = np.zeros((self.__num_states, T+1), dtype=float)
        f[:,T] = fN

        #solve the BKE
        for t in range(T):

            #get the appropriate transition matrix and perform a step
            TM         = self.get_transition_matrix(self.__msm_indices[T-1-t])
            f[:,T-1-t] = TM * f[:,T-t]

        #store the calculated soln
        self.__bke_soln = f

        #return the solution? 
        return
    
    def __fix_zero_one(self, mon_frac):
        #if the monomer fraction is exactly zero or 1, give it a slight push

        if mon_frac > (1-1e-6):
            mon_frac -= 1e-6

        elif mon_frac < 1e-6:
            mon_frac += 1e-6

        return mon_frac

    def get_effective_MSM(self):

        num_states = self.__num_states
        count_matrix = scipy.sparse.dok_matrix((num_states, num_states), dtype=int)

        for key in self.__MSM_map:

            count_matrix += self.get_msm(key).get_count_matrix()

        msm = MSM(num_states, lag=self.__lag)
        msm.set_count_matrix(count_matrix, self.__macrostate_map)

        return msm

    
class MultiMSMSolver:

    def __init__(self, multiMSM):
        
        #keep a copy of the multiMSM to reference during methods
        self.__multiMSM = multiMSM

        #check that the MultiMSM has been finalized so solutions can be computed
        self.__check_finalized()

        #extract some commonly used constant objects from the multiMSM
        self.__num_states = multiMSM.get_num_states()
        self.__discretization = multiMSM.get_discretization()
        self.__macrostate_map = multiMSM.get_map()

        #store info on monomers
        self.__monomer_state = Monomer().get_state()
        self.__monomer_index = Monomer().get_index()

        #init storage for solutions to forward and backward equations
        #size of these arrays depend on final time, a runtime variable
        self.__current_p0 = -1
        self.__fke_soln = None
        self.__bke_soln = None

        #the backward equation needs to know what transition matrices were used
        #to solve the forward equation. This dict will store the indices and weights
        #to reconstruct the matrix as tuples for each lag, which indexes the dict
        self.__TM_indices = dict()

        return


    def solve_FKE(self, T, p0 = None, frac = 0.25):
        '''
        Solve FKE up to integer lag T. p0 is the initial distribution, which will
        default to 100% monomers if another distribution is not specified. 

        The optional parameter frac will perform smoothing of the solution 
        across monomer fraction bin edges if a positive value between 0 and 1 
        is specified. If the monomer fraction is within L*frac of bin edge, where 
        L is the bin width, it construct a linear combination of transition matrices
        for the current and neighboring bin. 

        We have found that 0.25 provides good results for each system we have tested
        on. 
        '''

        #verify and setup the initial conditions
        init_dist = self.__setup_initial_condition(p0)

        #setup soln to FKE. if re-solving with same p0, return or resize 
        #depending on T
        start_time = self.__setup_FKE(init_dist, p0, T)
        current_mon_frac = self.__fke_soln[start_time, self.__monomer_index]

        #init needed variables for smoothing if requested
        if frac > 0:
            self.__transition_regions = self.__make_frac_bins(frac, self.__discretization.get_cutoffs())
        
        #solve the FKE, grabbing the relevant transition matrix each iteration
        for t in range(start_time, T):

            #get a transition matrix for this mon frac using the appropriate method
            if frac > 0:
                TM = self.__get_matrix_LC_frac(current_mon_frac, t)
            else:
                TM = self.__get_matrix_base(current_mon_frac, t)

            #update the probabilities 1 step in future
            self.__fke_soln[t+1, :] = self.__fke_soln[t, :] * TM

            #get the index for the next transition matrix from monomer frac
            current_mon_frac = self.__fke_soln[t+1,self.__monomer_index]

        #store what p0 was used to compute this soln
        self.__current_p0 = p0

        #return a copy of the full solution
        return self.__fke_soln.copy()

    def get_FKE(self, T, p0 = None, frac = 0.25, target_index_set = None):
        #return the solution to the FKE up to the specified time and given 
        #initial distribution 
        #if target_index set is None, return full thing. Otherwise return the
        #summed probability of the target set

        #check that p0 is same as stored, otherwise compute full soln
        if self.__current_p0 != p0 or (self.__fke_soln is not None and T+1 > self.__fke_soln.shape[0]):
            self.solve_FKE(T, p0=p0, frac=frac)

        #check if target index is not None and sum the probabilities
        if target_index_set is not None:
            if not isinstance(target_index_set, list):
                target_index_set = [target_index_set]

            return self.__fke_soln[:,target_index_set].sum(1)

        #return the full solution
        return self.__fke_soln


    def __setup_initial_condition(self, p0):
        #determine the IC and do type and bounds checking

        #set the IC from user input
        if p0 is None:
            init_dist = self.__FKE_monomer_start()
            print("Warning: Initial distribution not specified. Defaulting to 100% monomer")
        elif p0 == "monomer_start":
            init_dist = self.__FKE_monomer_start()
        else:
            init_dist = p0

        #first check the distribution is an nparray and make it one if not
        if type(init_dist) is not np.ndarray:
            init_dist = np.array(init_dist, dtype=float)

        #check that it is over the correct number of states
        if len(init_dist) != self.__num_states:
            err_msg =  "The length of the supplied initial distribution ({})".format(len(init_dist))
            err_msg += " does not match the number of states ({})".format(self.__num_states)
            raise ValueError(err_msg)

        return init_dist

    def __FKE_monomer_start(self):
        #return an initial distribution corresponding to 100% subunits as monomers

        init_dist = np.zeros(self.__num_states, dtype=float)
        init_dist[self.__monomer_index] = 1.0

        return init_dist

    def __setup_FKE(self, init_dist, p0, T):
        #setup data structure to hold FKE soln
        #if it already exists and used the same p0 then either...
        #   1) return if T < size solution
        #   2) resume from the end of T > size solution

        #the return is the time lag to start the solve at

        #if the p0 is different setup a fresh solve
        if self.__current_p0 != p0:
            self.__fke_soln = np.zeros((T+1, self.__num_states), dtype=float)
            self.__fke_soln[0, :] = init_dist
            #clear the index dict
            self.__TM_indices.clear()
            return 0

        #if we get here, p0 is the same. Check the T values

        #if we have already solved longer than the requested time
        if self.__fke_soln.shape[0] >= T+1:
            return T+2

        #if we get here, we need to continue the solve, return len of soln
        return self.__fke_soln.shape[0]


    def __make_frac_bins(self, frac, cutoffs):
        #for each divider, create an interval that is [d-frac*W_l,d+frac*W_r] where
        #d is the divider position, and W_i is the width of the bin to the left or right
        #of the divider. return a list of these intervals, including the div point

        transition_regions = []

<<<<<<< HEAD
        #the following tries to interpolate the final bin against the identity to smooth
        # if index == 1:
        #     left_bin = self.__discretization.get_cutoffs()[1]
        #     alpha = (left_bin-current_mon_frac)/left_bin
        #     TM = (1-alpha) * self.get_transition_matrix(1) + alpha*np.eye(self.__num_states)

        return TM
=======
        for i in range(1,len(cutoffs)-1):
>>>>>>> 910ef61b

            left_div  = cutoffs[i-1]
            div       = cutoffs[i]
            right_div = cutoffs[i+1]

            l_w = div - left_div
            r_w = right_div - div

            region = [div - frac*l_w, div, div+frac*r_w]
            transition_regions.append(region)

        return transition_regions

    def __get_matrix_base(self, current_mon_frac, t):
        #simply grab the transition matrix from this interval

        index = self.get_msm_index(self.__fix_zero_one(current_mon_frac))
        TM = self.get_transition_matrix(index)

        #add the index of this matrix to the indices dict
        self.__TM_indices[t] = [(index,1)]

        return TM
    
    def __get_matrix_LC_frac(self, current_mon_frac, t):
        #get a transition matrix for the current monomer fraction
        #this method checks if mon frac is within given frac of the current bin
        #width of the divider and contructs LC of neighboring matrices with that weight

        #check if current mon frac is in any of the transition regions
        in_region = False
        region_id = -1
        for i in range(len(self.__transition_regions)):
            region = self.__transition_regions[i]

            if current_mon_frac > region[0] and current_mon_frac < region[2]:
                in_region = True
                region_id = i
                # print(current_mon_frac, region)
                break

        #if not in any region, return base TM
        if not in_region:
            return self.__get_matrix_base(current_mon_frac)

        #if we are in a region, construct the LC of transition matrices
        a = region[0]
        b = region[2]
        c = region[1]

        #determine alpha based on which side of the divider we are and its size
        if current_mon_frac < c and current_mon_frac > a:
            alpha = 0.5 * (current_mon_frac-a) / (c-a)
        else:
            alpha = 0.5 + 0.5 * (current_mon_frac-c) / (b-c)

        #get the transition matrices to the left and right and compute LC
        leftTM = self.get_transition_matrix(region_id+1)
        rightTM = self.get_transition_matrix(region_id+2)
        TM = alpha * rightTM + (1-alpha) * leftTM

        #add the linear combination for this matrix to the index dict
        self.__TM_indices[t] = [(region_id+1,1-alpha),(region_id+2,alpha)]
        return TM
    
    def __fix_zero_one(self, mon_frac):
        #if the monomer fraction is exactly zero or 1, give it a slight push

        if mon_frac > (1-1e-6):
            mon_frac -= 1e-6

        elif mon_frac < 1e-6:
            mon_frac += 1e-6

        return mon_frac

    def __check_finalized(self):
        #check if the MultiMSM has been finalized before computing solns

        if not self.__multiMSM.is_finalized():

            err_msg =  "Transition matrices have not been finalized. Solution to FKE "
            err_msg += "cannot be computed yet"
            raise RuntimeError(err_msg)

        return

        

        
        
<|MERGE_RESOLUTION|>--- conflicted
+++ resolved
@@ -875,19 +875,10 @@
         #d is the divider position, and W_i is the width of the bin to the left or right
         #of the divider. return a list of these intervals, including the div point
 
+
         transition_regions = []
 
-<<<<<<< HEAD
-        #the following tries to interpolate the final bin against the identity to smooth
-        # if index == 1:
-        #     left_bin = self.__discretization.get_cutoffs()[1]
-        #     alpha = (left_bin-current_mon_frac)/left_bin
-        #     TM = (1-alpha) * self.get_transition_matrix(1) + alpha*np.eye(self.__num_states)
-
-        return TM
-=======
         for i in range(1,len(cutoffs)-1):
->>>>>>> 910ef61b
 
             left_div  = cutoffs[i-1]
             div       = cutoffs[i]
